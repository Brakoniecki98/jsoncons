// Copyright 2013 Daniel Parker
// Distributed under the Boost license, Version 1.0.
// (See accompanying file LICENSE_1_0.txt or copy at http://www.boost.org/LICENSE_1_0.txt)

// See https://sourceforge.net/projects/jsoncons/files/ for latest version
// See https://sourceforge.net/p/jsoncons/wiki/Home/ for documentation.

#ifndef JSONCONS_JSONCONS_CONFIG_HPP
#define JSONCONS_JSONCONS_CONFIG_HPP

#include <stdexcept>
#include <string>
#include <sstream>
#include <vector>
#include <istream>
#include <ostream>
#include <iomanip>
#include <cstdlib>
#include <cmath>
#include <cstdarg>
#include <limits> // std::numeric_limits

<<<<<<< HEAD
#define JSONCONS_NO_MACRO_EXP 
=======
#define JSONCONS_NO_MACRO_EXPANSION
>>>>>>> 2b603f24

namespace jsoncons {

// Follow boost

<<<<<<< HEAD
=======
#if defined(__clang__)
//  Clang C++ emulates GCC, so it has to appear early.
#   if !__has_feature(cxx_rvalue_references)
#      define JSONCONS_NO_CXX11_RVALUE_REFERENCES
#   endif
#elif defined(__GNUC__)
#   if !((__GNUC__ > 4 || (__GNUC__ == 4 && __GNUC_MINOR__ > 2)) && defined(__GXX_EXPERIMENTAL_CXX0X__))
#      define JSONCONS_NO_CXX11_RVALUE_REFERENCES
#   endif
#elif defined(_MSC_VER)
#   if _MSC_VER < 1600
#      define JSONCONS_NO_CXX11_RVALUE_REFERENCES
#   endif // _MSC_VER < 1600
#else
#   error "Unknown compiler"
#endif

//
// Move support:
//
#ifndef JSONCONS_NO_CXX11_RVALUE_REFERENCES
#define JSONCONS_MOVE(x) std::move(x)
#else
#define JSONCONS_MOVE(x) x
#endif

>>>>>>> 2b603f24
#if defined (__clang__)
#   if defined(_GLIBCXX_USE_NOEXCEPT)
#      define JSONCONS_NOEXCEPT _GLIBCXX_USE_NOEXCEPT
#   else
#      define JSONCONS_NOEXCEPT noexcept
#   endif
#elif defined(__GNUC__)
#   define JSONCONS_NOEXCEPT _GLIBCXX_USE_NOEXCEPT
#else
#   define JSONCONS_NOEXCEPT
#endif


#ifdef _MSC_VER
#pragma warning( disable : 4290 )
inline bool is_nan(double x) { return _isnan( x ) != 0; }
inline bool is_inf(double x)
{
    return !_finite(x) && !_isnan(x);
}
inline bool is_pos_inf(double x)
{
    return is_inf(x) && x > 0;
}
inline bool is_neg_inf(double x)
{
    return is_inf(x) && x < 0;
}

inline
int c99_vsnprintf(char* str, size_t size, const char* format, va_list ap)
{
    int count = -1;

    if (size != 0)
        count = _vsnprintf_s(str, size, _TRUNCATE, format, ap);
    if (count == -1)
        count = _vscprintf(format, ap);

    return count;
}

inline
int c99_snprintf(char* str, size_t size, const char* format, ...)
{
    int count;
    va_list ap;

    va_start(ap, format);
    count = c99_vsnprintf(str, size, format, ap);
    va_end(ap);

    return count;
}
#else
inline bool is_nan(double x) { return std::isnan( x ); }
inline bool is_pos_inf(double x) {return std::isinf(x) && x > 0;}
inline bool is_neg_inf(double x) {return  std::isinf(x) && x > 0;}

#if __cplusplus >= 201103L
#define c99_snprintf snprintf
#else
#define c99_snprintf std::snprintf
#endif

#endif

#ifdef _MSC_VER
template <class Char>
std::basic_string<Char> double_to_string(double val, size_t precision)
{
    std::basic_string<Char> s;
    char buf[_CVTBUFSIZE];
    int decimal_point = 0;
    int sign = 0;

    if (precision >= _CVTBUFSIZE)
    {
        precision = _CVTBUFSIZE - 1;
    }

    int err = _ecvt_s(buf, _CVTBUFSIZE, val, precision, &decimal_point, &sign);
    if (err != 0)
    {
        throw std::runtime_error("Failed attempting double to string conversion");
    }
    if (sign != 0)
    {
        s.push_back('-');
    }

    int len = precision;

    int decimal;
    int exponent;
    if (decimal_point < 0 || decimal_point > len)
    {
        decimal = 1;
        exponent = decimal_point - 1;
    }
    else
    {
        decimal = decimal_point;
        exponent = 0;
    }

    while (len >= 2 && buf[len - 1] == '0' && (len - 1) != decimal)
    {
        --len;
    }

    if (decimal == 0)
    {
        s.push_back('0');
        s.push_back('.');
    }
    s.push_back(buf[0]);
    for (int i = 1; i < len; ++i)
    {
        if (i == decimal)
        {
            s.push_back('.');
        }
        s.push_back(buf[i]);
    }
    if (exponent != 0)
    {
        s.push_back('e');
        if (exponent > 0)
        {
            s.push_back('+');
        }
        int err2 = _itoa_s(exponent,buf,_CVTBUFSIZE,10);
        if (err2 != 0)
        {
            throw std::runtime_error("Failed attempting double to string conversion");
        }
        for (int i = 0; i < _CVTBUFSIZE && buf[i]; ++i)
        {
            s.push_back(buf[i]);
        }
    }
    return s;
}
#else
template <class Char>
std::basic_string<Char> double_to_string(double val, size_t precision)
{
    std::basic_ostringstream<Char> os;
    os.imbue(std::locale::classic());
    os << std::showpoint << std::setprecision(precision) << val;
    std::basic_string<Char> s(os.str());

    typename std::basic_string<Char>::size_type exp_pos= s.find('e');
    std::basic_string<Char> exp;
    if (exp_pos != std::basic_string<Char>::npos)
    {
        exp = s.substr(exp_pos);
        s.erase(exp_pos);
    }

    int len = s.size();
    while (len >= 2 && s[len - 1] == '0' && s[len - 2] != '.')
    {
        --len;
    }
    s.erase(len);
    if (exp_pos != std::basic_string<Char>::npos)
    {
        s.append(exp);
    }

    return s;
}
#endif

#ifdef _MSC_VER
inline
double string_to_double(const std::string& s)
{
    static _locale_t locale = _create_locale(LC_NUMERIC, "C");

    const char* begin = &s[0];
    char* end = const_cast<char*>(begin)+s.size();
    double val = _strtod_l(begin,&end,locale);
    if (begin == end)
    {
        throw std::invalid_argument("Invalid double value");
    }
    return val;
}
inline
double string_to_double(const std::wstring& s)
{
    static _locale_t locale = _create_locale(LC_NUMERIC, "C");

    const wchar_t* begin = &s[0];
    wchar_t* end = const_cast<wchar_t*>(begin)+s.size();
    double val = _wcstod_l(begin,&end,locale);
    if (begin == end)
    {
        throw std::invalid_argument("Invalid double value");
    }
    return val;
}
#else
template <class Char> inline
double string_to_double(const std::basic_string<Char>& s)
{
    std::basic_stringstream<Char> ss(s);
    ss.imbue(std::locale::classic());
    double val;
    ss >> val;
    if (ss.fail())
    {
        throw std::invalid_argument("Invalid double value");
    }
    return val;
}
#endif

}

#endif<|MERGE_RESOLUTION|>--- conflicted
+++ resolved
@@ -20,45 +20,12 @@
 #include <cstdarg>
 #include <limits> // std::numeric_limits
 
-<<<<<<< HEAD
 #define JSONCONS_NO_MACRO_EXP 
-=======
-#define JSONCONS_NO_MACRO_EXPANSION
->>>>>>> 2b603f24
 
 namespace jsoncons {
 
 // Follow boost
 
-<<<<<<< HEAD
-=======
-#if defined(__clang__)
-//  Clang C++ emulates GCC, so it has to appear early.
-#   if !__has_feature(cxx_rvalue_references)
-#      define JSONCONS_NO_CXX11_RVALUE_REFERENCES
-#   endif
-#elif defined(__GNUC__)
-#   if !((__GNUC__ > 4 || (__GNUC__ == 4 && __GNUC_MINOR__ > 2)) && defined(__GXX_EXPERIMENTAL_CXX0X__))
-#      define JSONCONS_NO_CXX11_RVALUE_REFERENCES
-#   endif
-#elif defined(_MSC_VER)
-#   if _MSC_VER < 1600
-#      define JSONCONS_NO_CXX11_RVALUE_REFERENCES
-#   endif // _MSC_VER < 1600
-#else
-#   error "Unknown compiler"
-#endif
-
-//
-// Move support:
-//
-#ifndef JSONCONS_NO_CXX11_RVALUE_REFERENCES
-#define JSONCONS_MOVE(x) std::move(x)
-#else
-#define JSONCONS_MOVE(x) x
-#endif
-
->>>>>>> 2b603f24
 #if defined (__clang__)
 #   if defined(_GLIBCXX_USE_NOEXCEPT)
 #      define JSONCONS_NOEXCEPT _GLIBCXX_USE_NOEXCEPT
