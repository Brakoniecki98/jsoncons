--- conflicted
+++ resolved
@@ -271,17 +271,6 @@
 {
     uni_errc  result = uni_errc::ok;
 
-<<<<<<< HEAD
-    template <class UTF32>
-    static typename std::enable_if<std::is_integral<UTF32>::value && sizeof(UTF32) == sizeof(uint32_t),uni_errc >::type 
-    next_codepoint(const CharT* source_begin, const CharT* source_end, 
-                   UTF32* target, const CharT** source_stop,
-                   conv_flags  flags = conv_flags::strict) 
-    {
-        uni_errc  result = uni_errc::ok;
-
-        const CharT* source = source_begin;
-=======
     while (first != last) 
     {
         uint32_t ch = 0;
@@ -348,7 +337,6 @@
                  conv_flags flags = conv_flags::strict) 
 {
     uni_errc  result = uni_errc::ok;
->>>>>>> 47b83f82
 
     while (first < last) 
     {
@@ -400,476 +388,6 @@
     return std::make_pair(result,first);
 }
 
-<<<<<<< HEAD
-};
-
-template <class CharT>
-struct unicode_traits<CharT,
-                      typename std::enable_if<std::is_integral<CharT>::value &&
-                      sizeof(CharT)==sizeof(uint16_t)>::type> 
-{
-    static size_t utf_length(const CharT *source, size_t length)
-    {
-        const CharT* source_end = source + length;
-
-        size_t count = 0;
-        for (const CharT* p = source; p < source_end; ++p)
-        {
-            uint32_t ch = *p;
-            if (ch < (uint32_t)0x80) {      
-                ++count;
-            } else if (ch < (uint32_t)0x800) {     
-                count += 2;
-            } else if (ch < (uint32_t)0x10000) {   
-                count += 3;
-            } else if (ch < (uint32_t)0x110000) {  
-                count += 4;
-            } else {                            
-                count += 3;
-            }
-        }
-        return count;
-    }
-
-    static std::pair<const CharT*,size_t> sequence_at(const CharT* it, 
-                                                      const CharT* end,
-                                                      size_t index)
-    {
-        const CharT* p = it;
-        size_t count = 0;
-
-        while (p < end && count < index)
-        {
-            uint8_t ch = *p;
-            size_t length = (ch >= uni_sur_high_start && ch <= uni_sur_high_end) ? 2 : 1; 
-            p += length;
-            ++count;
-        }
-
-        if (p < end)
-        {
-            uint8_t ch = *p;
-            size_t len = (ch >= uni_sur_high_start && ch <= uni_sur_high_end) ? 2 : 1; 
-            return (p+len <= end) ? std::make_pair(p,len) : std::make_pair(it,static_cast<size_t>(0));
-        }
-        else
-        {
-            return std::make_pair(it,static_cast<size_t>(0));
-        }
-    }
-
-    static size_t codepoint_count(const CharT* it, 
-                                  const CharT* end)
-    {
-        size_t count = 0;
-        const CharT* p = it;
-        while (p < end)
-        {
-            uint8_t ch = *p;
-            size_t length = (ch >= uni_sur_high_start && ch <= uni_sur_high_end) ? 2 : 1; 
-            p += length;
-            ++count;
-        }
-        return count;
-    }
-
-    template <class UTF32>
-    static typename std::enable_if<std::is_integral<UTF32>::value && sizeof(UTF32) == sizeof(uint32_t),uni_errc >::type 
-    next_codepoint(const CharT* source_begin, const CharT* source_end, 
-                   UTF32* target, const CharT** source_stop,
-                   conv_flags  flags = conv_flags::strict) 
-    {
-        uni_errc  result = uni_errc::ok;
-        const CharT* source = source_begin;
-        uint32_t ch, ch2;
-
-        ch = *source++;
-        /* If we have a surrogate pair, convert to UTF32 first. */
-        if (ch >= uni_sur_high_start && ch <= uni_sur_high_end) {
-            /* If the 16 bits following the high surrogate are in the source buffer... */
-            if (source < source_end) {
-                ch2 = *source;
-                /* If it's a low surrogate, convert to UTF32. */
-                if (ch2 >= uni_sur_low_start && ch2 <= uni_sur_low_end) {
-                    ch = ((ch - uni_sur_high_start) << half_shift)
-                        + (ch2 - uni_sur_low_start) + half_base;
-                    ++source;
-                } else if (flags == conv_flags::strict) { /* it's an unpaired high surrogate */
-                    --source; /* return to the illegal value itself */
-                    result = uni_errc::source_illegal;
-                    *source_stop = source;
-                    return result;
-                }
-            } else { /* We don't have the 16 bits following the high surrogate. */
-                --source; /* return to the high surrogate */
-                result = uni_errc::unpaired_high_surrogate;
-            }
-        } else if (flags == conv_flags::strict) {
-            /* UTF-16 surrogate values are illegal in UTF-32 */
-            if (ch >= uni_sur_low_start && ch <= uni_sur_low_end) {
-                --source; /* return to the illegal value itself */
-                result = uni_errc::source_illegal;
-            }
-        }
-        *target = ch;
-
-        *source_stop = source;
-        return result;
-    }
-
-    static size_t detect_bom(const CharT* it, size_t length)
-    {
-        size_t count = 0;
-        if (length >= 1)
-        {
-            uint32_t bom = static_cast<uint32_t>(it[0]);
-            if ((bom & 0xFFFF) == 0xFFFE)      
-                ++count;
-            else if ((bom & 0xFFFF) == 0xFEFF)      
-                ++count;
-        }
-        return count;
-    }
-
-    template <class STraits,class SAllocator>
-    static void append_codepoint_to_string(uint32_t cp, std::basic_string<CharT,STraits,SAllocator>& s)
-    {
-        if (cp <= 0xFFFF)
-        {
-            s.push_back(static_cast<CharT>(cp));
-        }
-        else if (cp <= 0x10FFFF)
-        {
-            s.push_back(static_cast<CharT>((cp >> 10) + uni_sur_high_start - (0x10000 >> 10)));
-            s.push_back(static_cast<CharT>((cp & 0x3ff) + uni_sur_low_start));
-        }
-    }
-};
-
-template <class CharT>
-struct unicode_traits<CharT,
-                        typename std::enable_if<std::is_integral<CharT>::value &&
-                        sizeof(CharT)==sizeof(uint32_t)>::type> 
-{
-    static size_t utf_length(const CharT *source, size_t length)
-    {
-        const CharT* source_end = source + length;
-
-        size_t count = 0;
-        for (const CharT* p = source; p < source_end; ++p)
-        {
-            uint32_t ch = *p;
-            if (ch < (uint32_t)0x80) {      
-                ++count;
-            } else if (ch < (uint32_t)0x800) {     
-                count += 2;
-            } else if (ch < (uint32_t)0x10000) {   
-                count += 3;
-            } else if (ch <= uni_max_legal_utf32) {  
-                count += 4;
-            } else {                            
-                count += 3;
-            }
-        }
-        return count;
-    }
-
-    static std::pair<const CharT*,size_t> sequence_at(const CharT* it, 
-                                                      const CharT* end,
-                                                      size_t index)
-    {
-        const CharT* p = it;
-        size_t count = 0;
-
-        while (p < end && count < index)
-        {
-            ++p;
-            ++count;
-        }
-
-        return (p < end) ? std::make_pair(p,1) : std::make_pair(it,static_cast<size_t>(0));
-    }
-
-    static size_t codepoint_count(const CharT* it, 
-                                  const CharT* end)
-    {
-        return (size_t)(end-it);
-    }
-
-    template <class UTF32>
-    static typename std::enable_if<std::is_integral<UTF32>::value && sizeof(UTF32) == sizeof(uint32_t),uni_errc >::type 
-    next_codepoint(const CharT* source_begin, const CharT*, 
-                   UTF32* target, const CharT** source_stop,
-                   conv_flags = conv_flags::strict) 
-    {
-        const CharT* source = source_begin;
-        *target = *source++;
-        *source_stop = source;
-
-        return uni_errc::ok;
-    }
-
-    static size_t detect_bom(const CharT* it, size_t length)
-    {
-        size_t count = 0;
-        if (length >= 1)
-        {
-            uint32_t bom = static_cast<uint32_t>(it[0]);
-            if (bom == 0xFFFE0000)                  
-                ++count;
-            else if (bom == 0x0000FEFF)             
-                ++count;
-        }
-        return count;
-    }
-
-    template <class STraits,class SAllocator>
-    static void append_codepoint_to_string(uint32_t cp, std::basic_string<CharT,STraits,SAllocator>& s)
-    {
-        if (cp <= 0xFFFF)
-        {
-            s.push_back(static_cast<CharT>(cp));
-        }
-        else if (cp <= 0x10FFFF)
-        {
-            s.push_back(static_cast<CharT>(cp));
-        }
-    }
-};
-
-// utf8
-
-template <class Iterator>
-static typename std::enable_if<std::is_integral<typename std::iterator_traits<Iterator>::value_type>::value 
-                              && sizeof(typename std::iterator_traits<Iterator>::value_type) == sizeof(uint8_t), 
-                              uni_errc >::type
-is_legal_utf8(Iterator first, size_t length) 
-{
-    uint8_t a;
-    Iterator srcptr = first+length;
-    switch (length) {
-    default: return uni_errc::over_long_utf8_sequence;
-        /* Everything else falls through when "true"... */
-    case 4: if (((a = (*--srcptr))& 0xC0) != 0x80) 
-        return uni_errc::expected_continuation_byte;
-    case 3: if (((a = (*--srcptr))& 0xC0) != 0x80) 
-        return uni_errc::expected_continuation_byte;
-    case 2: if (((a = (*--srcptr))& 0xC0) != 0x80) 
-        return uni_errc::expected_continuation_byte;
-
-        switch (static_cast<uint8_t>(*first)) 
-        {
-            /* no fall-through in this inner switch */
-            case 0xE0: if (a < 0xA0) return uni_errc::source_illegal; break;
-            case 0xED: if (a > 0x9F) return uni_errc::source_illegal; break;
-            case 0xF0: if (a < 0x90) return uni_errc::source_illegal; break;
-            case 0xF4: if (a > 0x8F) return uni_errc::source_illegal; break;
-            default:   if (a < 0x80) return uni_errc::source_illegal;
-        }
-
-    case 1: if (static_cast<uint8_t>(*first) >= 0x80 && static_cast<uint8_t>(*first) < 0xC2) 
-        return uni_errc::source_illegal;
-    }
-    if (static_cast<uint8_t>(*first) > 0xF4) 
-        return uni_errc::source_illegal;
-
-    return uni_errc::ok;
-}
-
-template <class...> using void_t = void;
-
-template <class, class, class = void>
-struct is_output_iterator : std::false_type {};
-
-template <class I, class E>
-struct is_output_iterator<I, E, void_t<
-    typename std::iterator_traits<I>::iterator_category,
-    decltype(*std::declval<I>() = std::declval<E>())>> : std::true_type {};
-
-template<class OutputIt, class CharT, class Enable = void>
-struct is_compatible_output_iterator : std::false_type {};
-
-template<class OutputIt, class CharT>
-struct is_compatible_output_iterator<OutputIt,CharT,
-    typename std::enable_if<(is_output_iterator<OutputIt,CharT>::value
-                             && std::is_void<typename std::iterator_traits<OutputIt>::value_type>::value
-                             && std::is_integral<typename OutputIt::container_type::value_type>::value 
-                             && !std::is_void<typename OutputIt::container_type::value_type>::value
-                             && sizeof(typename OutputIt::container_type::value_type) == sizeof(CharT))>::type
-> : std::true_type {};
-
-template<class OutputIt, class CharT>
-struct is_compatible_output_iterator<OutputIt,CharT,
-    typename std::enable_if<is_output_iterator<OutputIt,CharT>::value
-                            && std::is_integral<typename std::iterator_traits<OutputIt>::value_type>::value 
-                            && sizeof(typename std::iterator_traits<OutputIt>::value_type) == sizeof(CharT)>::type
-> : std::true_type {};
-
-template<class OutputIt, class CharT>
-struct is_compatible_output_iterator<OutputIt,CharT,
-    typename std::enable_if<(is_output_iterator<OutputIt,CharT>::value
-                             && std::is_void<typename std::iterator_traits<OutputIt>::value_type>::value
-                             && sizeof(typename OutputIt::char_type) == sizeof(CharT))>::type
-> : std::true_type {};
-
-// convert
-
-template <class InputIt,class OutputIt>
-static typename std::enable_if<std::is_integral<typename std::iterator_traits<InputIt>::value_type>::value && sizeof(typename std::iterator_traits<InputIt>::value_type) == sizeof(uint8_t)
-                               && is_compatible_output_iterator<OutputIt,uint8_t>::value,std::pair<uni_errc,InputIt>>::type 
-convert(InputIt first, InputIt last, OutputIt target, conv_flags) 
-{
-    uni_errc  result = uni_errc::ok;
-    while (first != last) 
-    {
-        size_t length = trailing_bytes_for_utf8[static_cast<uint8_t>(*first)] + 1;
-        if (length > (size_t)(last - first))
-        {
-            return std::make_pair(uni_errc::source_exhausted,first);
-        }
-        if ((result=is_legal_utf8(first, length)) != uni_errc::ok)
-        {
-            return std::make_pair(result,first);
-        }
-
-        switch (length) {
-            case 4: *target++ = (static_cast<uint8_t>(*first++));
-            case 3: *target++ = (static_cast<uint8_t>(*first++));
-            case 2: *target++ = (static_cast<uint8_t>(*first++));
-            case 1: *target++ = (static_cast<uint8_t>(*first++));
-        }
-    }
-    return std::make_pair(result,first);
-}
-
-template <class InputIt,class OutputIt>
-static typename std::enable_if<std::is_integral<typename std::iterator_traits<InputIt>::value_type>::value && sizeof(typename std::iterator_traits<InputIt>::value_type) == sizeof(uint8_t)
-                               && is_compatible_output_iterator<OutputIt,uint16_t>::value,std::pair<uni_errc,InputIt>>::type 
-convert(InputIt first, InputIt last, 
-        OutputIt target, 
-        conv_flags flags = conv_flags::strict) 
-{
-    uni_errc  result = uni_errc::ok;
-
-    while (first != last) 
-    {
-        uint32_t ch = 0;
-        unsigned short extra_bytes_to_read = trailing_bytes_for_utf8[static_cast<uint8_t>(*first)];
-        if (extra_bytes_to_read >= last - first) 
-        {
-            result = uni_errc::source_exhausted; 
-            break;
-        }
-        /* Do this check whether lenient or strict */
-        if ((result=is_legal_utf8(first, extra_bytes_to_read+1)) != uni_errc::ok)
-        {
-            break;
-        }
-        /*
-         * The cases all fall through. See "Note A" below.
-         */
-        switch (extra_bytes_to_read) {
-            case 5: ch += static_cast<uint8_t>(*first++); ch <<= 6; /* remember, illegal UTF-8 */
-            case 4: ch += static_cast<uint8_t>(*first++); ch <<= 6; /* remember, illegal UTF-8 */
-            case 3: ch += static_cast<uint8_t>(*first++); ch <<= 6;
-            case 2: ch += static_cast<uint8_t>(*first++); ch <<= 6;
-            case 1: ch += static_cast<uint8_t>(*first++); ch <<= 6;
-            case 0: ch += static_cast<uint8_t>(*first++);
-        }
-        ch -= offsets_from_utf8[extra_bytes_to_read];
-
-        if (ch <= uni_max_bmp) { /* Target is a character <= 0xFFFF */
-            /* UTF-16 surrogate values are illegal in UTF-32 */
-            if (ch >= uni_sur_high_start && ch <= uni_sur_low_end ) {
-                if (flags == conv_flags::strict) {
-                    first -= (extra_bytes_to_read+1); /* return to the illegal value itself */
-                    result = uni_errc::source_illegal;
-                    break;
-                } else {
-                    *target++ = (uni_replacement_char);
-                }
-            } else {
-                *target++ = ((uint16_t)ch); /* normal case */
-            }
-        } else if (ch > uni_max_utf16) {
-            if (flags == conv_flags::strict) {
-                result = uni_errc::source_illegal;
-                first -= (extra_bytes_to_read+1); /* return to the start */
-                break; /* Bail out; shouldn't continue */
-            } else {
-                *target++ = (uni_replacement_char);
-            }
-        } else {
-            /* target is a character in range 0xFFFF - 0x10FFFF. */
-            ch -= half_base;
-            *target++ = ((uint16_t)((ch >> half_shift) + uni_sur_high_start));
-            *target++ = ((uint16_t)((ch & half_mask) + uni_sur_low_start));
-        }
-    }
-    return std::make_pair(result,first);
-}
-
-template <class InputIt,class OutputIt>
-static typename std::enable_if<std::is_integral<typename std::iterator_traits<InputIt>::value_type>::value && sizeof(typename std::iterator_traits<InputIt>::value_type) == sizeof(uint8_t)
-                               && is_compatible_output_iterator<OutputIt,uint32_t>::value,std::pair<uni_errc,InputIt>>::type 
-convert(InputIt first, InputIt last, 
-                 OutputIt target, 
-                 conv_flags  flags = conv_flags::strict) 
-{
-    uni_errc  result = uni_errc::ok;
-
-    while (first < last) 
-    {
-        uint32_t ch = 0;
-        unsigned short extra_bytes_to_read = trailing_bytes_for_utf8[static_cast<uint8_t>(*first)];
-        if (extra_bytes_to_read >= last - first) 
-        {
-            result = uni_errc::source_exhausted; 
-            break;
-        }
-        /* Do this check whether lenient or strict */
-        if ((result=is_legal_utf8(first, extra_bytes_to_read+1)) != uni_errc::ok) {
-            break;
-        }
-        /*
-         * The cases all fall through. See "Note A" below.
-         */
-        switch (extra_bytes_to_read) {
-            case 5: ch += static_cast<uint8_t>(*first++); ch <<= 6;
-            case 4: ch += static_cast<uint8_t>(*first++); ch <<= 6;
-            case 3: ch += static_cast<uint8_t>(*first++); ch <<= 6;
-            case 2: ch += static_cast<uint8_t>(*first++); ch <<= 6;
-            case 1: ch += static_cast<uint8_t>(*first++); ch <<= 6;
-            case 0: ch += static_cast<uint8_t>(*first++);
-        }
-        ch -= offsets_from_utf8[extra_bytes_to_read];
-
-        if (ch <= uni_max_legal_utf32) {
-            /*
-             * UTF-16 surrogate values are illegal in UTF-32, and anything
-             * over Plane 17 (> 0x10FFFF) is illegal.
-             */
-            if (ch >= uni_sur_high_start && ch <= uni_sur_low_end ) {
-                if (flags == conv_flags::strict) {
-                    first -= (extra_bytes_to_read+1); /* return to the illegal value itself */
-                    result = uni_errc::source_illegal;
-                    break;
-                } else {
-                    *target++ = (uni_replacement_char);
-                }
-            } else {
-                *target++ = (ch);
-            }
-        } else { /* i.e., ch > uni_max_legal_utf32 */
-            result = uni_errc::source_illegal;
-            *target++ = (uni_replacement_char);
-        }
-    }
-    return std::make_pair(result,first);
-}
-
-=======
->>>>>>> 47b83f82
 // utf16
 
 template <class InputIt,class OutputIt>
@@ -877,11 +395,7 @@
                                && is_compatible_output_iterator<OutputIt,uint8_t>::value,std::pair<uni_errc,InputIt>>::type 
 convert(InputIt first, InputIt last, 
                  OutputIt target, 
-<<<<<<< HEAD
-                 conv_flags  flags = conv_flags::strict) {
-=======
                  conv_flags flags = conv_flags::strict) {
->>>>>>> 47b83f82
     uni_errc  result = uni_errc::ok;
     while (first < last) {
         unsigned short bytes_to_write = 0;
@@ -970,13 +484,8 @@
 static typename std::enable_if<std::is_integral<typename std::iterator_traits<InputIt>::value_type>::value && sizeof(typename std::iterator_traits<InputIt>::value_type) == sizeof(uint16_t)
                                && is_compatible_output_iterator<OutputIt,uint16_t>::value,std::pair<uni_errc,InputIt>>::type 
 convert(InputIt first, InputIt last, 
-<<<<<<< HEAD
-                 OutputIt target, 
-                 conv_flags  flags = conv_flags::strict) 
-=======
         OutputIt target, 
         conv_flags flags = conv_flags::strict) 
->>>>>>> 47b83f82
 {
     uni_errc  result = uni_errc::ok;
 
@@ -1030,11 +539,7 @@
                                && is_compatible_output_iterator<OutputIt,uint32_t>::value,std::pair<uni_errc,InputIt>>::type 
 convert(InputIt first, InputIt last, 
                  OutputIt target, 
-<<<<<<< HEAD
-                 conv_flags  flags = conv_flags::strict) 
-=======
                  conv_flags flags = conv_flags::strict) 
->>>>>>> 47b83f82
 {
     uni_errc  result = uni_errc::ok;
 
@@ -1081,11 +586,7 @@
                                && is_compatible_output_iterator<OutputIt,uint8_t>::value,std::pair<uni_errc,InputIt>>::type 
 convert(InputIt first, InputIt last, 
         OutputIt target, 
-<<<<<<< HEAD
-        conv_flags  flags = conv_flags::strict) 
-=======
         conv_flags flags = conv_flags::strict) 
->>>>>>> 47b83f82
 {
     uni_errc  result = uni_errc::ok;
     while (first < last) {
@@ -1157,11 +658,7 @@
                                && is_compatible_output_iterator<OutputIt,uint16_t>::value,std::pair<uni_errc,InputIt>>::type 
 convert(InputIt first, InputIt last, 
                  OutputIt target, 
-<<<<<<< HEAD
-                 conv_flags  flags = conv_flags::strict) 
-=======
                  conv_flags flags = conv_flags::strict) 
->>>>>>> 47b83f82
 {
     uni_errc  result = uni_errc::ok;
 
@@ -1202,11 +699,7 @@
                                && is_compatible_output_iterator<OutputIt,uint32_t>::value,std::pair<uni_errc,InputIt>>::type 
 convert(InputIt first, InputIt last, 
                  OutputIt target, 
-<<<<<<< HEAD
-                 conv_flags  flags = conv_flags::strict) 
-=======
                  conv_flags flags = conv_flags::strict) 
->>>>>>> 47b83f82
 {
     uni_errc  result = uni_errc::ok;
 
